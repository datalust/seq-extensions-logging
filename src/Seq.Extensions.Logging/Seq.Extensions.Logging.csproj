<Project Sdk="Microsoft.NET.Sdk">

  <PropertyGroup>
    <Description>Add centralized structured log collection to ASP.NET Core apps with one line of code.</Description>
    <VersionPrefix>6.1.0</VersionPrefix>
    <Authors>Datalust and Contributors</Authors>
    <TargetFrameworks>netstandard2.0;netstandard2.1;net5.0;net6.0</TargetFrameworks>
    <TreatWarningsAsErrors>true</TreatWarningsAsErrors>
    <GenerateDocumentationFile>true</GenerateDocumentationFile>
    <AssemblyOriginatorKeyFile>../../asset/seqext.snk</AssemblyOriginatorKeyFile>
    <SignAssembly>true</SignAssembly>
    <PublicSign Condition=" '$(OS)' != 'Windows_NT' ">true</PublicSign>
    <PackageTags>aspnet;logging</PackageTags>
    <PackageIcon>icon.png</PackageIcon>
    <PackageProjectUrl>https://github.com/datalust/seq-extensions-logging</PackageProjectUrl>
    <PackageLicenseExpression>Apache-2.0</PackageLicenseExpression>
    <LangVersion>latest</LangVersion>
    <RootNamespace />
  </PropertyGroup>

<<<<<<< HEAD
  <ItemGroup>
    <PackageReference Include="Nullable" Version="1.3.1" PrivateAssets="All" />
=======
  <ItemGroup Condition=" '$(TargetFramework)' == 'netstandard2.0' OR '$(TargetFramework)' == 'netstandard2.1' ">
    <PackageReference Include="Microsoft.Extensions.Logging" Version="3.1.22" />
    <PackageReference Include="Microsoft.Extensions.DependencyInjection" Version="3.1.22" />
    <PackageReference Include="Microsoft.Extensions.Logging.Configuration" Version="3.1.22" />
  </ItemGroup>
	
  <ItemGroup Condition=" '$(TargetFramework)' == 'net5.0'">
>>>>>>> 5fe11a29
    <PackageReference Include="Microsoft.Extensions.Logging" Version="5.0.0" />
    <PackageReference Include="Microsoft.Extensions.DependencyInjection" Version="5.0.2" />
    <PackageReference Include="Microsoft.Extensions.Logging.Configuration" Version="5.0.0" />
  </ItemGroup>	
	
  <ItemGroup Condition=" '$(TargetFramework)' == 'net6.0'">
    <PackageReference Include="Microsoft.Extensions.Logging" Version="6.0.0" />
    <PackageReference Include="Microsoft.Extensions.DependencyInjection" Version="6.0.0" />
    <PackageReference Include="Microsoft.Extensions.Logging.Configuration" Version="6.0.0" />
  </ItemGroup>
	
  <ItemGroup>
    <None Include="..\..\asset\icon.png" Pack="true" Visible="false" PackagePath="" />
  </ItemGroup>
</Project><|MERGE_RESOLUTION|>--- conflicted
+++ resolved
@@ -18,10 +18,10 @@
     <RootNamespace />
   </PropertyGroup>
 
-<<<<<<< HEAD
   <ItemGroup>
     <PackageReference Include="Nullable" Version="1.3.1" PrivateAssets="All" />
-=======
+  </ItemGroup>
+    
   <ItemGroup Condition=" '$(TargetFramework)' == 'netstandard2.0' OR '$(TargetFramework)' == 'netstandard2.1' ">
     <PackageReference Include="Microsoft.Extensions.Logging" Version="3.1.22" />
     <PackageReference Include="Microsoft.Extensions.DependencyInjection" Version="3.1.22" />
@@ -29,7 +29,6 @@
   </ItemGroup>
 	
   <ItemGroup Condition=" '$(TargetFramework)' == 'net5.0'">
->>>>>>> 5fe11a29
     <PackageReference Include="Microsoft.Extensions.Logging" Version="5.0.0" />
     <PackageReference Include="Microsoft.Extensions.DependencyInjection" Version="5.0.2" />
     <PackageReference Include="Microsoft.Extensions.Logging.Configuration" Version="5.0.0" />
